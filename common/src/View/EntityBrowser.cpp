/*
 Copyright (C) 2010-2017 Kristian Duske

 This file is part of TrenchBroom.

 TrenchBroom is free software: you can redistribute it and/or modify
 it under the terms of the GNU General Public License as published by
 the Free Software Foundation, either version 3 of the License, or
 (at your option) any later version.

 TrenchBroom is distributed in the hope that it will be useful,
 but WITHOUT ANY WARRANTY; without even the implied warranty of
 MERCHANTABILITY or FITNESS FOR A PARTICULAR PURPOSE.  See the
 GNU General Public License for more details.

 You should have received a copy of the GNU General Public License
 along with TrenchBroom. If not, see <http://www.gnu.org/licenses/>.
 */

#include "EntityBrowser.h"

#include "PreferenceManager.h"
#include "Preferences.h"
#include "Assets/EntityDefinitionManager.h"
#include "View/EntityBrowserView.h"
#include "View/ViewConstants.h"
#include "View/MapDocument.h"

#include <QtGlobal>
#include <QPushButton>
#include <QComboBox>
#include <QLineEdit>
#include <QScrollBar>
#include <QHBoxLayout>
#include <QVBoxLayout>

namespace TrenchBroom {
    namespace View {
        EntityBrowser::EntityBrowser(MapDocumentWPtr document, GLContextManager& contextManager, QWidget* parent) :
        QWidget(parent),
        m_document(std::move(document)),
        m_sortOrderChoice(nullptr),
        m_groupButton(nullptr),
        m_usedButton(nullptr),
        m_filterBox(nullptr),
        m_scrollBar(nullptr),
        m_view(nullptr),
        m_windowContainer(nullptr) {
            createGui(contextManager);
            bindObservers();
        }

        EntityBrowser::~EntityBrowser() {
            unbindObservers();
        }

        void EntityBrowser::reload() {
            if (m_view != nullptr) {
                m_view->invalidate();
                m_view->requestUpdate();
            }
        }

        void EntityBrowser::createGui(GLContextManager& contextManager) {
            m_scrollBar = new QScrollBar(Qt::Vertical);

            MapDocumentSPtr document = lock(m_document);
<<<<<<< HEAD
            m_view = new EntityBrowserView(
                m_scrollBar,
                contextManager,
                document->entityDefinitionManager(),
                document->entityModelManager(),
                *document);
=======
            m_view = new EntityBrowserView(m_scrollBar,
                                           contextManager,
                                           document->entityDefinitionManager(),
                                           document->entityModelManager(),
                                           *document);
>>>>>>> 939a5490
            m_windowContainer = m_view->widgetContainer();

            auto* browserPanelSizer = new QHBoxLayout();
            browserPanelSizer->setContentsMargins(0, 0, 0, 0);
            browserPanelSizer->setSpacing(0);
            browserPanelSizer->addWidget(m_windowContainer, 1);
            browserPanelSizer->addWidget(m_scrollBar, 0);

            auto* browserPanel = new QWidget(this);
            browserPanel->setLayout(browserPanelSizer);

            m_sortOrderChoice = new QComboBox();
            m_sortOrderChoice->addItem(tr("Name"), QVariant(Assets::EntityDefinition::Name));
            m_sortOrderChoice->addItem(tr("Usage"), QVariant(Assets::EntityDefinition::Usage));
            m_sortOrderChoice->setCurrentIndex(0);
            m_sortOrderChoice->setToolTip(tr("Select ordering criterion"));
            connect(m_sortOrderChoice, QOverload<int>::of(&QComboBox::activated), this, [=](int index){
                auto sortOrder = static_cast<Assets::EntityDefinition::SortOrder>(m_sortOrderChoice->itemData(index).toInt());
                m_view->setSortOrder(sortOrder);
            });

            m_groupButton = new QPushButton(tr("Group"));
            m_groupButton->setToolTip(tr("Group entity definitions by category"));
            m_groupButton->setCheckable(true);
            connect(m_groupButton, &QAbstractButton::clicked, this, [=](){
                m_view->setGroup(m_groupButton->isChecked());
            });

            m_usedButton = new QPushButton(tr("Used"));
            m_usedButton->setToolTip(tr("Only show entity definitions currently in use"));
            m_usedButton->setCheckable(true);
            connect(m_usedButton, &QAbstractButton::clicked, this, [=](){
                m_view->setHideUnused(m_usedButton->isChecked());
            });

            m_filterBox = createSearchBox();
            connect(m_filterBox, &QLineEdit::textEdited, this, [=](){
                m_view->setFilterText(m_filterBox->text().toStdString());
            });

            auto* controlSizer = new QHBoxLayout();
            controlSizer->setContentsMargins(LayoutConstants::NarrowHMargin, LayoutConstants::NarrowVMargin, LayoutConstants::NarrowHMargin, LayoutConstants::NarrowVMargin);
            controlSizer->setSpacing(LayoutConstants::NarrowHMargin);
            controlSizer->addWidget(m_sortOrderChoice, 0);
            controlSizer->addWidget(m_groupButton, 0);
            controlSizer->addWidget(m_usedButton, 0);
            controlSizer->addWidget(m_filterBox, 1);

            auto* outerSizer = new QVBoxLayout();
            outerSizer->setContentsMargins(0, 0, 0, 0);
            outerSizer->setSpacing(0);
            outerSizer->addWidget(browserPanel, 1);
            outerSizer->addLayout(controlSizer, 0);

            setLayout(outerSizer);
        }

        void EntityBrowser::bindObservers() {
            MapDocumentSPtr document = lock(m_document);
            document->documentWasNewedNotifier.addObserver(this, &EntityBrowser::documentWasNewed);
            document->documentWasLoadedNotifier.addObserver(this, &EntityBrowser::documentWasLoaded);
            document->modsDidChangeNotifier.addObserver(this, &EntityBrowser::modsDidChange);
            document->entityDefinitionsDidChangeNotifier.addObserver(this, &EntityBrowser::entityDefinitionsDidChange);

            PreferenceManager& prefs = PreferenceManager::instance();
            prefs.preferenceDidChangeNotifier.addObserver(this, &EntityBrowser::preferenceDidChange);
        }

        void EntityBrowser::unbindObservers() {
            if (!expired(m_document)) {
            MapDocumentSPtr document = lock(m_document);
                document->documentWasNewedNotifier.removeObserver(this, &EntityBrowser::documentWasNewed);
                document->documentWasLoadedNotifier.removeObserver(this, &EntityBrowser::documentWasLoaded);
                document->modsDidChangeNotifier.removeObserver(this, &EntityBrowser::modsDidChange);
                document->entityDefinitionsDidChangeNotifier.removeObserver(this, &EntityBrowser::entityDefinitionsDidChange);
            }

            PreferenceManager& prefs = PreferenceManager::instance();
            prefs.preferenceDidChangeNotifier.removeObserver(this, &EntityBrowser::preferenceDidChange);
        }

        void EntityBrowser::documentWasNewed(MapDocument* document) {
            reload();
        }

        void EntityBrowser::documentWasLoaded(MapDocument* document) {
            reload();
        }

        void EntityBrowser::modsDidChange() {
            reload();
        }

        void EntityBrowser::entityDefinitionsDidChange() {
            reload();
        }

        void EntityBrowser::preferenceDidChange(const IO::Path& path) {
            MapDocumentSPtr document = lock(m_document);
            if (document->isGamePathPreference(path)) {
                reload();
            } else {
                m_view->requestUpdate();
            }
        }
    }
}<|MERGE_RESOLUTION|>--- conflicted
+++ resolved
@@ -65,20 +65,7 @@
             m_scrollBar = new QScrollBar(Qt::Vertical);
 
             MapDocumentSPtr document = lock(m_document);
-<<<<<<< HEAD
-            m_view = new EntityBrowserView(
-                m_scrollBar,
-                contextManager,
-                document->entityDefinitionManager(),
-                document->entityModelManager(),
-                *document);
-=======
-            m_view = new EntityBrowserView(m_scrollBar,
-                                           contextManager,
-                                           document->entityDefinitionManager(),
-                                           document->entityModelManager(),
-                                           *document);
->>>>>>> 939a5490
+
             m_windowContainer = m_view->widgetContainer();
 
             auto* browserPanelSizer = new QHBoxLayout();
