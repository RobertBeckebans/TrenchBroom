/*
 Copyright (C) 2010-2017 Kristian Duske

 This file is part of TrenchBroom.

 TrenchBroom is free software: you can redistribute it and/or modify
 it under the terms of the GNU General Public License as published by
 the Free Software Foundation, either version 3 of the License, or
 (at your option) any later version.

 TrenchBroom is distributed in the hope that it will be useful,
 but WITHOUT ANY WARRANTY; without even the implied warranty of
 MERCHANTABILITY or FITNESS FOR A PARTICULAR PURPOSE.  See the
 GNU General Public License for more details.

 You should have received a copy of the GNU General Public License
 along with TrenchBroom. If not, see <http://www.gnu.org/licenses/>.
 */

#include "MapView3D.h"
#include "Logger.h"
#include "PreferenceManager.h"
#include "Preferences.h"
#include "TemporarilySetAny.h"
#include "Assets/EntityDefinitionManager.h"
#include "Model/Brush.h"
#include "Model/BrushFace.h"
#include "Model/BrushGeometry.h"
#include "Model/Entity.h"
#include "Model/HitAdapter.h"
#include "Model/HitQuery.h"
#include "Model/PickResult.h"
#include "Model/PointFile.h"
#include "Renderer/BoundsGuideRenderer.h"
#include "Renderer/Compass3D.h"
#include "Renderer/MapRenderer.h"
#include "Renderer/RenderBatch.h"
#include "Renderer/RenderContext.h"
#include "Renderer/SelectionBoundsRenderer.h"
#include "View/Animation.h"
#include "View/CameraAnimation.h"
#include "View/CameraTool3D.h"
#include "View/ClipToolController.h"
#include "View/CreateComplexBrushToolController3D.h"
#include "View/CreateEntityToolController.h"
#include "View/CreateSimpleBrushToolController3D.h"
#include "View/EdgeTool.h"
#include "View/EdgeToolController.h"
#include "View/FaceTool.h"
#include "View/FaceToolController.h"
#include "View/FlashSelectionAnimation.h"
#include "View/FlyModeHelper.h"
#include "View/GLContextManager.h"
#include "View/Grid.h"
#include "View/InputState.h"
#include "View/MapDocument.h"
#include "View/MapViewToolBox.h"
#include "View/MoveObjectsToolController.h"
#include "View/ResizeBrushesToolController.h"
#include "View/RotateObjectsToolController.h"
#include "View/ScaleObjectsToolController.h"
#include "View/ShearObjectsToolController.h"
#include "View/SelectionTool.h"
#include "View/SetBrushFaceAttributesTool.h"
#include "View/VertexTool.h"
#include "View/VertexToolController.h"
#include "View/wxUtils.h"

#include <vecmath/util.h>

namespace TrenchBroom {
    namespace View {
        MapView3D::MapView3D(QWidget* parent, Logger* logger, MapDocumentWPtr document, MapViewToolBox& toolBox, Renderer::MapRenderer& renderer, GLContextManager& contextManager) :
        MapViewBase(parent, logger, document, toolBox, renderer, contextManager),
        m_flyModeHelper(new FlyModeHelper(m_camera)),
        m_ignoreCameraChangeEvents(false) {
            bindEvents();
            bindObservers();
            initializeCamera();
            initializeToolChain(toolBox);

            // FIXME: Replace
            //SetName("MapView3D");

            m_camera.setFov(pref(Preferences::CameraFov));
        }

        MapView3D::~MapView3D() {
            unbindObservers();
        }

        void MapView3D::initializeCamera() {
            m_camera.moveTo(vm::vec3f(-80.0f, -128.0f, 96.0f));
            m_camera.lookAt(vm::vec3f::zero, vm::vec3f::pos_z);
        }

        void MapView3D::initializeToolChain(MapViewToolBox& toolBox) {
            addTool(new CameraTool3D(m_document, m_camera));
            addTool(new MoveObjectsToolController(toolBox.moveObjectsTool()));
            addTool(new RotateObjectsToolController3D(toolBox.rotateObjectsTool()));
            addTool(new ScaleObjectsToolController3D(toolBox.scaleObjectsTool(), m_document));
            addTool(new ShearObjectsToolController3D(toolBox.shearObjectsTool(), m_document));
            addTool(new ResizeBrushesToolController3D(toolBox.resizeBrushesTool()));
            addTool(new CreateComplexBrushToolController3D(toolBox.createComplexBrushTool()));
            addTool(new ClipToolController3D(toolBox.clipTool()));
            addTool(new VertexToolController(toolBox.vertexTool()));
            addTool(new EdgeToolController(toolBox.edgeTool()));
            addTool(new FaceToolController(toolBox.faceTool()));
            addTool(new CreateEntityToolController3D(toolBox.createEntityTool()));
            addTool(new SetBrushFaceAttributesTool(m_document));
            addTool(new SelectionTool(m_document));
            addTool(new CreateSimpleBrushToolController3D(toolBox.createSimpleBrushTool(), m_document));
        }

        void MapView3D::bindObservers() {
            m_camera.cameraDidChangeNotifier.addObserver(this, &MapView3D::cameraDidChange);

            PreferenceManager& prefs = PreferenceManager::instance();
            prefs.preferenceDidChangeNotifier.addObserver(this, &MapView3D::preferenceDidChange);
        }

        void MapView3D::unbindObservers() {
            m_camera.cameraDidChangeNotifier.removeObserver(this, &MapView3D::cameraDidChange);

            PreferenceManager& prefs = PreferenceManager::instance();
            prefs.preferenceDidChangeNotifier.removeObserver(this, &MapView3D::preferenceDidChange);
        }

        void MapView3D::cameraDidChange(const Renderer::Camera* camera) {
            if (!m_ignoreCameraChangeEvents) {
                // Don't refresh if the camera was changed in doPreRender!
                update();
            }
        }

        void MapView3D::preferenceDidChange(const IO::Path& path) {
            if (path == Preferences::CameraFov.path()) {
                m_camera.setFov(pref(Preferences::CameraFov));
                update();
            }
        }

        void MapView3D::initializeGL() {
            MapViewBase::initializeGL();
            setCompass(new Renderer::Compass3D());
        }

<<<<<<< HEAD
        void MapView3D::bindEvents() {
            // FIXME: implement these
#if 0
=======
            Bind(wxEVT_KILL_FOCUS, &MapView3D::OnKillFocus, this);

>>>>>>> b99914a3
            Bind(wxEVT_MENU, &MapView3D::OnPerformCreateBrush,           this, CommandIds::Actions::PerformCreateBrush);

            Bind(wxEVT_MENU, &MapView3D::OnMoveTexturesUp,               this, CommandIds::Actions::MoveTexturesUp);
            Bind(wxEVT_MENU, &MapView3D::OnMoveTexturesDown,             this, CommandIds::Actions::MoveTexturesDown);
            Bind(wxEVT_MENU, &MapView3D::OnMoveTexturesLeft,             this, CommandIds::Actions::MoveTexturesLeft);
            Bind(wxEVT_MENU, &MapView3D::OnMoveTexturesRight,            this, CommandIds::Actions::MoveTexturesRight);

            Bind(wxEVT_MENU, &MapView3D::OnRotateTexturesCW,             this, CommandIds::Actions::RotateTexturesCW);
            Bind(wxEVT_MENU, &MapView3D::OnRotateTexturesCCW,            this, CommandIds::Actions::RotateTexturesCCW);

            Bind(wxEVT_MENU, &MapView3D::OnResetZoom,                    this, CommandIds::Actions::ResetZoom);

            wxFrame* frame = findFrame(this);
            frame->Bind(wxEVT_ACTIVATE, &MapView3D::OnActivateFrame, this);

            Bind(wxEVT_IDLE, &MapView3D::OnIdle, this);
#endif

            // Fly mode animation
            connect(this, &QOpenGLWindow::frameSwapped, this, &MapView3D::OnFrameSwapped);
        }

        void MapView3D::OnFrameSwapped() {
            if (m_flyModeHelper->anyKeyDown()) {
                requestUpdate();
            }
        }

        void MapView3D::keyPressEvent(QKeyEvent* event) {
            if (m_flyModeHelper->keyDown(event)) {
                requestUpdate();
            } else {
                // Not handled by fly mode helper, pass to superclass
                MapViewBase::keyPressEvent(event);
            }
        }
<<<<<<< HEAD
        
        void MapView3D::keyReleaseEvent(QKeyEvent* event) {
            if (m_flyModeHelper->keyUp(event)) {
                requestUpdate();
            } else {
                // Not handled by fly mode helper, pass to superclass
                MapViewBase::keyReleaseEvent(event);
            }
        }
        
        void MapView3D::OnPerformCreateBrush() {
=======

        void MapView3D::OnKeyUp(wxKeyEvent& event) {
            if (IsBeingDeleted()) return;

            if (!m_flyModeHelper->keyUp(event)) {
                event.Skip();
            }
        }

        void MapView3D::OnPerformCreateBrush(wxCommandEvent& event) {
            if (IsBeingDeleted()) return;

>>>>>>> b99914a3
            if (m_toolBox.createComplexBrushToolActive())
                m_toolBox.performCreateComplexBrush();
        }

        void MapView3D::OnMoveTexturesUp() {
            moveTextures(vm::vec2f(0.0f, moveTextureDistance()));
        }
<<<<<<< HEAD
        
        void MapView3D::OnMoveTexturesDown() {
            moveTextures(vm::vec2f(0.0f, -moveTextureDistance()));
        }
        
        void MapView3D::OnMoveTexturesLeft() {
            moveTextures(vm::vec2f(-moveTextureDistance(), 0.0f));
        }
        
        void MapView3D::OnMoveTexturesRight() {
            moveTextures(vm::vec2f(moveTextureDistance(), 0.0f));
        }
        
        void MapView3D::OnRotateTexturesCW() {
            rotateTextures(rotateTextureAngle(true));
        }
        
        void MapView3D::OnRotateTexturesCCW() {
=======

        void MapView3D::OnMoveTexturesDown(wxCommandEvent& event) {
            if (IsBeingDeleted()) return;

            moveTextures(vm::vec2f(0.0f, -moveTextureDistance()));
        }

        void MapView3D::OnMoveTexturesLeft(wxCommandEvent& event) {
            if (IsBeingDeleted()) return;

            moveTextures(vm::vec2f(-moveTextureDistance(), 0.0f));
        }

        void MapView3D::OnMoveTexturesRight(wxCommandEvent& event) {
            if (IsBeingDeleted()) return;

            moveTextures(vm::vec2f(moveTextureDistance(), 0.0f));
        }

        void MapView3D::OnRotateTexturesCW(wxCommandEvent& event) {
            if (IsBeingDeleted()) return;

            rotateTextures(rotateTextureAngle(true));
        }

        void MapView3D::OnRotateTexturesCCW(wxCommandEvent& event) {
            if (IsBeingDeleted()) return;

>>>>>>> b99914a3
            rotateTextures(rotateTextureAngle(false));
        }

        void MapView3D::OnResetZoom() {
            m_camera.setZoom(1.0f);
        }

        float MapView3D::moveTextureDistance() const {
            const Grid& grid = lock(m_document)->grid();
            const float gridSize = static_cast<float>(grid.actualSize());

<<<<<<< HEAD
            const Qt::KeyboardModifiers modifiers = QApplication::keyboardModifiers();
            switch (modifiers) {
                case Qt::ControlModifier:
=======
            const wxMouseState mouseState = wxGetMouseState();
            switch (mouseState.GetModifiers()) {
                case wxMOD_CMD:
>>>>>>> b99914a3
                    return 1.0f;
                case Qt::ShiftModifier:
                    return 2.0f * gridSize;
                default:
                    return gridSize;
            }
        }

        void MapView3D::moveTextures(const vm::vec2f& offset) {
            MapDocumentSPtr document = lock(m_document);
            if (document->hasSelectedBrushFaces())
                document->moveTextures(m_camera.up(), m_camera.right(), offset);
        }

        float MapView3D::rotateTextureAngle(const bool clockwise) const {
            const Grid& grid = lock(m_document)->grid();
            const float gridAngle = static_cast<float>(vm::toDegrees(grid.angle()));
            float angle = 0.0f;

<<<<<<< HEAD
            const Qt::KeyboardModifiers modifiers = QApplication::keyboardModifiers();
            switch (modifiers) {
                case Qt::ControlModifier:
=======
            const wxMouseState mouseState = wxGetMouseState();
            switch (mouseState.GetModifiers()) {
                case wxMOD_CMD:
>>>>>>> b99914a3
                    angle = 1.0f;
                    break;
                case Qt::ShiftModifier:
                    angle = 90.0f;
                    break;
                default:
                    angle = gridAngle;
                    break;
            }
<<<<<<< HEAD
=======

>>>>>>> b99914a3
            return clockwise ? angle : -angle;
        }

        void MapView3D::rotateTextures(const float angle) {
            MapDocumentSPtr document = lock(m_document);
            if (document->hasSelectedBrushFaces())
                document->rotateTextures(angle);
        }

        void MapView3D::focusOutEvent(QFocusEvent* event) {
            m_flyModeHelper->resetKeys();

            MapViewBase::focusOutEvent(event);
        }

        void MapView3D::OnActivateFrame() {
            // FIXME: Hook up OnActivateFrame?

            m_flyModeHelper->resetKeys();
            //event.Skip();
        }

        PickRequest MapView3D::doGetPickRequest(const int x, const int y) const {
            return PickRequest(vm::ray3(m_camera.pickRay(x, y)), m_camera);
        }

        Model::PickResult MapView3D::doPick(const vm::ray3& pickRay) const {
            MapDocumentSPtr document = lock(m_document);
            const Model::EditorContext& editorContext = document->editorContext();
            Model::PickResult pickResult = Model::PickResult::byDistance(editorContext);

            document->pick(pickRay, pickResult);
            return pickResult;
        }

        void MapView3D::doUpdateViewport(const int x, const int y, const int width, const int height) {
            m_camera.setViewport(Renderer::Camera::Viewport(x, y, width, height));
        }

        vm::vec3 MapView3D::doGetPasteObjectsDelta(const vm::bbox3& bounds, const vm::bbox3& referenceBounds) const {
            auto document = lock(m_document);
            const auto& grid = document->grid();

<<<<<<< HEAD
            const QPoint pos = QCursor::pos();
            const auto clientCoords = mapFromGlobal(pos);
            
            if (QRect(0, 0, width(), height()).contains(clientCoords)) {
                const auto pickRay = vm::ray3(m_camera.pickRay(clientCoords.x(), clientCoords.y()));
                
=======
            const auto mouseState = wxGetMouseState();
            const auto clientCoords = ScreenToClient(mouseState.GetPosition());

            if (HitTest(clientCoords) == wxHT_WINDOW_INSIDE) {
                const auto pickRay = vm::ray3(m_camera.pickRay(clientCoords.x, clientCoords.y));

>>>>>>> b99914a3
                const auto& editorContext = document->editorContext();
                auto pickResult = Model::PickResult::byDistance(editorContext);

                document->pick(pickRay, pickResult);
                const auto& hit = pickResult.query().pickable().type(Model::Brush::BrushHit).first();

                if (hit.isMatch()) {
                    const auto* face = Model::hitToFace(hit);
                    const auto dragPlane = alignedOrthogonalPlane(hit.hitPoint(), face->boundary().normal);
                    return grid.moveDeltaForBounds(dragPlane, bounds, document->worldBounds(), pickRay, hit.hitPoint());
                } else {
                    const auto point = vm::vec3(grid.snap(m_camera.defaultPoint(pickRay)));
                    const auto dragPlane = alignedOrthogonalPlane(point, -vm::vec3(firstAxis(m_camera.direction())));
                    return grid.moveDeltaForBounds(dragPlane, bounds, document->worldBounds(), pickRay, point);
                }
            } else {
                const auto oldMin = bounds.min;
                const auto oldCenter = bounds.center();
                const auto newCenter = vm::vec3(m_camera.defaultPoint());
                const auto newMin = oldMin + (newCenter - oldCenter);
                return grid.snap(newMin);
            }
        }

        bool MapView3D::doCanSelectTall() {
            return false;
        }

        void MapView3D::doSelectTall() {}

        void MapView3D::doFocusCameraOnSelection(const bool animate) {
            auto document = lock(m_document);
            const auto& nodes = document->selectedNodes().nodes();
            if (!nodes.empty()) {
                const auto newPosition = focusCameraOnObjectsPosition(nodes);
                moveCameraToPosition(newPosition, animate);
            }
        }

        class MapView3D::ComputeCameraCenterPositionVisitor : public Model::ConstNodeVisitor {
        private:
            const vm::vec3 m_cameraPosition;
            const vm::vec3 m_cameraDirection;
            FloatType m_minDist;
            vm::vec3 m_center;
            size_t m_count;
        public:
            ComputeCameraCenterPositionVisitor(const vm::vec3& cameraPosition, const vm::vec3& cameraDirection) :
            m_cameraPosition(cameraPosition),
            m_cameraDirection(cameraDirection),
            m_minDist(std::numeric_limits<FloatType>::max()),
            m_count(0) {}

            vm::vec3 position() const {
                return m_center / static_cast<FloatType>(m_count);
            }
        private:
            void doVisit(const Model::World* world) override   {}
            void doVisit(const Model::Layer* layer) override   {}
            void doVisit(const Model::Group* group) override   {}

            void doVisit(const Model::Entity* entity) override {
                if (!entity->hasChildren()) {
                    const auto& bounds = entity->bounds();
                    bounds.forEachVertex([&](const vm::vec3& v) { addPoint(v); });
                }
            }

            void doVisit(const Model::Brush* brush) override   {
                for (const Model::BrushVertex* vertex : brush->vertices()) {
                    addPoint(vertex->position());
                }
            }

            void addPoint(const vm::vec3& point) {
                const vm::vec3 toPosition = point - m_cameraPosition;
                m_minDist = vm::min(m_minDist, dot(toPosition, m_cameraDirection));
                m_center = m_center + point;
                ++m_count;
            }
        };

        class MapView3D::ComputeCameraCenterOffsetVisitor : public Model::ConstNodeVisitor {
        private:
            const vm::vec3f m_cameraPosition;
            const vm::vec3f m_cameraDirection;
            vm::plane3f m_frustumPlanes[4];
            float m_offset;
        public:
            ComputeCameraCenterOffsetVisitor(const vm::vec3f& cameraPosition, const vm::vec3f& cameraDirection, const vm::plane3f frustumPlanes[4]) :
            m_cameraPosition(cameraPosition),
            m_cameraDirection(cameraDirection),
            m_offset(std::numeric_limits<float>::min()) {
                for (size_t i = 0; i < 4; ++i)
                    m_frustumPlanes[i] = frustumPlanes[i];
            }

            float offset() const {
                return m_offset;
            }
        private:
            void doVisit(const Model::World* world) override   {}
            void doVisit(const Model::Layer* layer) override   {}
            void doVisit(const Model::Group* group) override   {}

            void doVisit(const Model::Entity* entity) override {
                if (!entity->hasChildren()) {
                    const auto& bounds = entity->bounds();
                    bounds.forEachVertex([&](const vm::vec3& v) {
                        for (size_t j = 0; j < 4; ++j) {
                            addPoint(vm::vec3f(v), m_frustumPlanes[j]);
                        }
                    });
                }
            }

            void doVisit(const Model::Brush* brush) override   {
                for (const auto* vertex : brush->vertices()) {
                    for (size_t j = 0; j < 4; ++j) {
                        addPoint(vm::vec3f(vertex->position()), m_frustumPlanes[j]);
                    }
                }
            }

            void addPoint(const vm::vec3f point, const vm::plane3f& plane) {
                const auto ray = vm::ray3f(m_cameraPosition, -m_cameraDirection);
                const auto newPlane = vm::plane3f(point + 64.0f * plane.normal, plane.normal);
                const auto dist = intersect(ray, newPlane);;
                if (!vm::isnan(dist) && dist > 0.0f) {
                    m_offset = std::max(m_offset, dist);
                }
            }
        };

        vm::vec3 MapView3D::focusCameraOnObjectsPosition(const Model::NodeList& nodes) {
            ComputeCameraCenterPositionVisitor center(vm::vec3(m_camera.position()), vm::vec3(m_camera.direction()));
            Model::Node::acceptAndRecurse(std::begin(nodes), std::end(nodes), center);

            const auto newPosition = center.position();

            // act as if the camera were there already:
            const auto oldPosition = m_camera.position();
            m_camera.moveTo(vm::vec3f(newPosition));

            vm::plane3f frustumPlanes[4];
            m_camera.frustumPlanes(frustumPlanes[0], frustumPlanes[1], frustumPlanes[2], frustumPlanes[3]);

            ComputeCameraCenterOffsetVisitor offset(m_camera.position(), m_camera.direction(), frustumPlanes);
            Model::Node::acceptAndRecurse(std::begin(nodes), std::end(nodes), offset);

            // jump back
            m_camera.moveTo(oldPosition);
            return newPosition - vm::vec3(m_camera.direction() * offset.offset());
        }

        void MapView3D::doMoveCameraToPosition(const vm::vec3& position, const bool animate) {
            if (animate) {
                animateCamera(vm::vec3f(position), m_camera.direction(), m_camera.up());
            } else {
                m_camera.moveTo(vm::vec3f(position));
            }
        }
<<<<<<< HEAD
        
        void MapView3D::animateCamera(const vm::vec3f& position, const vm::vec3f& direction, const vm::vec3f& up, const int duration) {
=======

        void MapView3D::animateCamera(const vm::vec3f& position, const vm::vec3f& direction, const vm::vec3f& up, const wxLongLong duration) {
>>>>>>> b99914a3
            CameraAnimation* animation = new CameraAnimation(m_camera, position, direction, up, duration);
            m_animationManager->runAnimation(animation, true);
        }

        void MapView3D::doMoveCameraToCurrentTracePoint() {
            MapDocumentSPtr document = lock(m_document);

            assert(document->isPointFileLoaded());
            Model::PointFile* pointFile = document->pointFile();
            assert(pointFile->hasNextPoint());

            const vm::vec3f position = pointFile->currentPoint() + vm::vec3f(0.0f, 0.0f, 16.0f);
            const vm::vec3f direction = pointFile->currentDirection();
            animateCamera(position, direction, vm::vec3f::pos_z);
        }

        vm::vec3 MapView3D::doGetMoveDirection(const vm::direction direction) const {
            switch (direction) {
                case vm::direction::forward: {
                    const auto plane = vm::plane3(vm::vec3(m_camera.position()), vm::vec3::pos_z);
                    const auto projectedDirection = plane.projectVector(vm::vec3(m_camera.direction()));
                    if (isZero(projectedDirection, vm::C::almostZero())) {
                        // camera is looking straight down or up
                        if (m_camera.direction().z() < 0.0) {
                            return vm::vec3(firstAxis(m_camera.up()));
                        } else {
                            return vm::vec3(-firstAxis(m_camera.up()));
                        }
                    }
                    return firstAxis(projectedDirection);
                }
                case vm::direction::backward:
                    return -doGetMoveDirection(vm::direction::forward);
                case vm::direction::left:
                    return -doGetMoveDirection(vm::direction::right);
                case vm::direction::right: {
                    auto dir = vm::vec3(firstAxis(m_camera.right()));
                    if (dir == doGetMoveDirection(vm::direction::forward)) {
                        dir = cross(dir, vm::vec3::pos_z);
                    }
                    return dir;
                }
                case vm::direction::up:
                    return vm::vec3::pos_z;
                case vm::direction::down:
                    return vm::vec3::neg_z;
                switchDefault()
            }
        }

        vm::vec3 MapView3D::doComputePointEntityPosition(const vm::bbox3& bounds) const {
            auto document = lock(m_document);

            vm::vec3 delta;
            auto& grid = document->grid();

            const auto& worldBounds = document->worldBounds();

            const auto& hit = pickResult().query().pickable().type(Model::Brush::BrushHit).occluded().first();
            if (hit.isMatch()) {
                const auto* face = Model::hitToFace(hit);
                return grid.moveDeltaForBounds(face->boundary(), bounds, worldBounds, pickRay(), hit.hitPoint());
            } else {
                const auto newPosition = Renderer::Camera::defaultPoint(pickRay());
                const auto defCenter = bounds.center();
                return grid.moveDeltaForPoint(defCenter, worldBounds, newPosition - defCenter);
            }
        }

        ActionContext MapView3D::doGetActionContext() const {
            return ActionContext_Default;
        }

<<<<<<< HEAD
        ActionView MapView3D::doGetActionView() const {
            return ActionView_Map3D;
=======
        wxAcceleratorTable MapView3D::doCreateAccelerationTable(ActionContext context) const {
            auto document = lock(m_document);
            const auto& tags = document->smartTags();
            const auto& entityDefinitions = document->entityDefinitionManager().definitions();
            auto& actionManager = ActionManager::instance();
            return actionManager.createViewAcceleratorTable(context, ActionView_Map3D, tags, entityDefinitions);
>>>>>>> b99914a3
        }

        bool MapView3D::doCancel() {
            return false;
        }

        Renderer::RenderContext::RenderMode MapView3D::doGetRenderMode() {
            return Renderer::RenderContext::RenderMode_3D;
        }

        Renderer::Camera& MapView3D::doGetCamera() {
            return m_camera;
        }

        void MapView3D::doPreRender() {
            const TemporarilySetBool ignoreCameraUpdates(m_ignoreCameraChangeEvents);
            m_flyModeHelper->pollAndUpdate();
        }

        void MapView3D::doRenderGrid(Renderer::RenderContext& renderContext, Renderer::RenderBatch& renderBatch) {}

        void MapView3D::doRenderMap(Renderer::MapRenderer& renderer, Renderer::RenderContext& renderContext, Renderer::RenderBatch& renderBatch) {
            renderer.render(renderContext, renderBatch);

            MapDocumentSPtr document = lock(m_document);
            if (renderContext.showSelectionGuide() && document->hasSelectedNodes()) {
                const vm::bbox3& bounds = document->selectionBounds();
                Renderer::SelectionBoundsRenderer boundsRenderer(bounds);
                boundsRenderer.render(renderContext, renderBatch);

                Renderer::BoundsGuideRenderer* guideRenderer = new Renderer::BoundsGuideRenderer(m_document);
                guideRenderer->setColor(pref(Preferences::SelectionBoundsColor));
                guideRenderer->setBounds(bounds);
                renderBatch.addOneShot(guideRenderer);
            }
        }

        void MapView3D::doRenderTools(MapViewToolBox& toolBox, Renderer::RenderContext& renderContext, Renderer::RenderBatch& renderBatch) {
            renderTools(renderContext, renderBatch);
        }

        bool MapView3D::doBeforePopupMenu() {
            m_flyModeHelper->resetKeys();
            return true;
        }

        void MapView3D::doLinkCamera(CameraLinkHelper& helper) {}
    }
}<|MERGE_RESOLUTION|>--- conflicted
+++ resolved
@@ -1,18 +1,18 @@
 /*
  Copyright (C) 2010-2017 Kristian Duske
-
+ 
  This file is part of TrenchBroom.
-
+ 
  TrenchBroom is free software: you can redistribute it and/or modify
  it under the terms of the GNU General Public License as published by
  the Free Software Foundation, either version 3 of the License, or
  (at your option) any later version.
-
+ 
  TrenchBroom is distributed in the hope that it will be useful,
  but WITHOUT ANY WARRANTY; without even the implied warranty of
  MERCHANTABILITY or FITNESS FOR A PARTICULAR PURPOSE.  See the
  GNU General Public License for more details.
-
+ 
  You should have received a copy of the GNU General Public License
  along with TrenchBroom. If not, see <http://www.gnu.org/licenses/>.
  */
@@ -88,7 +88,7 @@
         MapView3D::~MapView3D() {
             unbindObservers();
         }
-
+        
         void MapView3D::initializeCamera() {
             m_camera.moveTo(vm::vec3f(-80.0f, -128.0f, 96.0f));
             m_camera.lookAt(vm::vec3f::zero, vm::vec3f::pos_z);
@@ -118,7 +118,7 @@
             PreferenceManager& prefs = PreferenceManager::instance();
             prefs.preferenceDidChangeNotifier.addObserver(this, &MapView3D::preferenceDidChange);
         }
-
+        
         void MapView3D::unbindObservers() {
             m_camera.cameraDidChangeNotifier.removeObserver(this, &MapView3D::cameraDidChange);
 
@@ -145,24 +145,19 @@
             setCompass(new Renderer::Compass3D());
         }
 
-<<<<<<< HEAD
         void MapView3D::bindEvents() {
             // FIXME: implement these
 #if 0
-=======
-            Bind(wxEVT_KILL_FOCUS, &MapView3D::OnKillFocus, this);
-
->>>>>>> b99914a3
             Bind(wxEVT_MENU, &MapView3D::OnPerformCreateBrush,           this, CommandIds::Actions::PerformCreateBrush);
 
             Bind(wxEVT_MENU, &MapView3D::OnMoveTexturesUp,               this, CommandIds::Actions::MoveTexturesUp);
             Bind(wxEVT_MENU, &MapView3D::OnMoveTexturesDown,             this, CommandIds::Actions::MoveTexturesDown);
             Bind(wxEVT_MENU, &MapView3D::OnMoveTexturesLeft,             this, CommandIds::Actions::MoveTexturesLeft);
             Bind(wxEVT_MENU, &MapView3D::OnMoveTexturesRight,            this, CommandIds::Actions::MoveTexturesRight);
-
+            
             Bind(wxEVT_MENU, &MapView3D::OnRotateTexturesCW,             this, CommandIds::Actions::RotateTexturesCW);
             Bind(wxEVT_MENU, &MapView3D::OnRotateTexturesCCW,            this, CommandIds::Actions::RotateTexturesCCW);
-
+            
             Bind(wxEVT_MENU, &MapView3D::OnResetZoom,                    this, CommandIds::Actions::ResetZoom);
 
             wxFrame* frame = findFrame(this);
@@ -189,7 +184,6 @@
                 MapViewBase::keyPressEvent(event);
             }
         }
-<<<<<<< HEAD
         
         void MapView3D::keyReleaseEvent(QKeyEvent* event) {
             if (m_flyModeHelper->keyUp(event)) {
@@ -201,20 +195,6 @@
         }
         
         void MapView3D::OnPerformCreateBrush() {
-=======
-
-        void MapView3D::OnKeyUp(wxKeyEvent& event) {
-            if (IsBeingDeleted()) return;
-
-            if (!m_flyModeHelper->keyUp(event)) {
-                event.Skip();
-            }
-        }
-
-        void MapView3D::OnPerformCreateBrush(wxCommandEvent& event) {
-            if (IsBeingDeleted()) return;
-
->>>>>>> b99914a3
             if (m_toolBox.createComplexBrushToolActive())
                 m_toolBox.performCreateComplexBrush();
         }
@@ -222,7 +202,6 @@
         void MapView3D::OnMoveTexturesUp() {
             moveTextures(vm::vec2f(0.0f, moveTextureDistance()));
         }
-<<<<<<< HEAD
         
         void MapView3D::OnMoveTexturesDown() {
             moveTextures(vm::vec2f(0.0f, -moveTextureDistance()));
@@ -241,36 +220,6 @@
         }
         
         void MapView3D::OnRotateTexturesCCW() {
-=======
-
-        void MapView3D::OnMoveTexturesDown(wxCommandEvent& event) {
-            if (IsBeingDeleted()) return;
-
-            moveTextures(vm::vec2f(0.0f, -moveTextureDistance()));
-        }
-
-        void MapView3D::OnMoveTexturesLeft(wxCommandEvent& event) {
-            if (IsBeingDeleted()) return;
-
-            moveTextures(vm::vec2f(-moveTextureDistance(), 0.0f));
-        }
-
-        void MapView3D::OnMoveTexturesRight(wxCommandEvent& event) {
-            if (IsBeingDeleted()) return;
-
-            moveTextures(vm::vec2f(moveTextureDistance(), 0.0f));
-        }
-
-        void MapView3D::OnRotateTexturesCW(wxCommandEvent& event) {
-            if (IsBeingDeleted()) return;
-
-            rotateTextures(rotateTextureAngle(true));
-        }
-
-        void MapView3D::OnRotateTexturesCCW(wxCommandEvent& event) {
-            if (IsBeingDeleted()) return;
-
->>>>>>> b99914a3
             rotateTextures(rotateTextureAngle(false));
         }
 
@@ -282,15 +231,9 @@
             const Grid& grid = lock(m_document)->grid();
             const float gridSize = static_cast<float>(grid.actualSize());
 
-<<<<<<< HEAD
             const Qt::KeyboardModifiers modifiers = QApplication::keyboardModifiers();
             switch (modifiers) {
                 case Qt::ControlModifier:
-=======
-            const wxMouseState mouseState = wxGetMouseState();
-            switch (mouseState.GetModifiers()) {
-                case wxMOD_CMD:
->>>>>>> b99914a3
                     return 1.0f;
                 case Qt::ShiftModifier:
                     return 2.0f * gridSize;
@@ -298,27 +241,21 @@
                     return gridSize;
             }
         }
-
+        
         void MapView3D::moveTextures(const vm::vec2f& offset) {
             MapDocumentSPtr document = lock(m_document);
             if (document->hasSelectedBrushFaces())
                 document->moveTextures(m_camera.up(), m_camera.right(), offset);
         }
-
+        
         float MapView3D::rotateTextureAngle(const bool clockwise) const {
             const Grid& grid = lock(m_document)->grid();
             const float gridAngle = static_cast<float>(vm::toDegrees(grid.angle()));
             float angle = 0.0f;
 
-<<<<<<< HEAD
             const Qt::KeyboardModifiers modifiers = QApplication::keyboardModifiers();
             switch (modifiers) {
                 case Qt::ControlModifier:
-=======
-            const wxMouseState mouseState = wxGetMouseState();
-            switch (mouseState.GetModifiers()) {
-                case wxMOD_CMD:
->>>>>>> b99914a3
                     angle = 1.0f;
                     break;
                 case Qt::ShiftModifier:
@@ -328,13 +265,9 @@
                     angle = gridAngle;
                     break;
             }
-<<<<<<< HEAD
-=======
-
->>>>>>> b99914a3
             return clockwise ? angle : -angle;
         }
-
+        
         void MapView3D::rotateTextures(const float angle) {
             MapDocumentSPtr document = lock(m_document);
             if (document->hasSelectedBrushFaces())
@@ -375,27 +308,18 @@
             auto document = lock(m_document);
             const auto& grid = document->grid();
 
-<<<<<<< HEAD
             const QPoint pos = QCursor::pos();
             const auto clientCoords = mapFromGlobal(pos);
             
             if (QRect(0, 0, width(), height()).contains(clientCoords)) {
                 const auto pickRay = vm::ray3(m_camera.pickRay(clientCoords.x(), clientCoords.y()));
                 
-=======
-            const auto mouseState = wxGetMouseState();
-            const auto clientCoords = ScreenToClient(mouseState.GetPosition());
-
-            if (HitTest(clientCoords) == wxHT_WINDOW_INSIDE) {
-                const auto pickRay = vm::ray3(m_camera.pickRay(clientCoords.x, clientCoords.y));
-
->>>>>>> b99914a3
                 const auto& editorContext = document->editorContext();
                 auto pickResult = Model::PickResult::byDistance(editorContext);
 
                 document->pick(pickRay, pickResult);
                 const auto& hit = pickResult.query().pickable().type(Model::Brush::BrushHit).first();
-
+                
                 if (hit.isMatch()) {
                     const auto* face = Model::hitToFace(hit);
                     const auto dragPlane = alignedOrthogonalPlane(hit.hitPoint(), face->boundary().normal);
@@ -413,11 +337,11 @@
                 return grid.snap(newMin);
             }
         }
-
+        
         bool MapView3D::doCanSelectTall() {
             return false;
         }
-
+        
         void MapView3D::doSelectTall() {}
 
         void MapView3D::doFocusCameraOnSelection(const bool animate) {
@@ -428,7 +352,7 @@
                 moveCameraToPosition(newPosition, animate);
             }
         }
-
+        
         class MapView3D::ComputeCameraCenterPositionVisitor : public Model::ConstNodeVisitor {
         private:
             const vm::vec3 m_cameraPosition;
@@ -442,7 +366,7 @@
             m_cameraDirection(cameraDirection),
             m_minDist(std::numeric_limits<FloatType>::max()),
             m_count(0) {}
-
+            
             vm::vec3 position() const {
                 return m_center / static_cast<FloatType>(m_count);
             }
@@ -450,20 +374,20 @@
             void doVisit(const Model::World* world) override   {}
             void doVisit(const Model::Layer* layer) override   {}
             void doVisit(const Model::Group* group) override   {}
-
+            
             void doVisit(const Model::Entity* entity) override {
                 if (!entity->hasChildren()) {
                     const auto& bounds = entity->bounds();
                     bounds.forEachVertex([&](const vm::vec3& v) { addPoint(v); });
                 }
             }
-
+            
             void doVisit(const Model::Brush* brush) override   {
                 for (const Model::BrushVertex* vertex : brush->vertices()) {
                     addPoint(vertex->position());
                 }
             }
-
+            
             void addPoint(const vm::vec3& point) {
                 const vm::vec3 toPosition = point - m_cameraPosition;
                 m_minDist = vm::min(m_minDist, dot(toPosition, m_cameraDirection));
@@ -486,7 +410,7 @@
                 for (size_t i = 0; i < 4; ++i)
                     m_frustumPlanes[i] = frustumPlanes[i];
             }
-
+            
             float offset() const {
                 return m_offset;
             }
@@ -494,7 +418,7 @@
             void doVisit(const Model::World* world) override   {}
             void doVisit(const Model::Layer* layer) override   {}
             void doVisit(const Model::Group* group) override   {}
-
+            
             void doVisit(const Model::Entity* entity) override {
                 if (!entity->hasChildren()) {
                     const auto& bounds = entity->bounds();
@@ -505,7 +429,7 @@
                     });
                 }
             }
-
+            
             void doVisit(const Model::Brush* brush) override   {
                 for (const auto* vertex : brush->vertices()) {
                     for (size_t j = 0; j < 4; ++j) {
@@ -513,7 +437,7 @@
                     }
                 }
             }
-
+            
             void addPoint(const vm::vec3f point, const vm::plane3f& plane) {
                 const auto ray = vm::ray3f(m_cameraPosition, -m_cameraDirection);
                 const auto newPlane = vm::plane3f(point + 64.0f * plane.normal, plane.normal);
@@ -529,22 +453,22 @@
             Model::Node::acceptAndRecurse(std::begin(nodes), std::end(nodes), center);
 
             const auto newPosition = center.position();
-
+            
             // act as if the camera were there already:
             const auto oldPosition = m_camera.position();
             m_camera.moveTo(vm::vec3f(newPosition));
-
+            
             vm::plane3f frustumPlanes[4];
             m_camera.frustumPlanes(frustumPlanes[0], frustumPlanes[1], frustumPlanes[2], frustumPlanes[3]);
 
             ComputeCameraCenterOffsetVisitor offset(m_camera.position(), m_camera.direction(), frustumPlanes);
             Model::Node::acceptAndRecurse(std::begin(nodes), std::end(nodes), offset);
-
+            
             // jump back
             m_camera.moveTo(oldPosition);
             return newPosition - vm::vec3(m_camera.direction() * offset.offset());
         }
-
+        
         void MapView3D::doMoveCameraToPosition(const vm::vec3& position, const bool animate) {
             if (animate) {
                 animateCamera(vm::vec3f(position), m_camera.direction(), m_camera.up());
@@ -552,24 +476,19 @@
                 m_camera.moveTo(vm::vec3f(position));
             }
         }
-<<<<<<< HEAD
         
         void MapView3D::animateCamera(const vm::vec3f& position, const vm::vec3f& direction, const vm::vec3f& up, const int duration) {
-=======
-
-        void MapView3D::animateCamera(const vm::vec3f& position, const vm::vec3f& direction, const vm::vec3f& up, const wxLongLong duration) {
->>>>>>> b99914a3
             CameraAnimation* animation = new CameraAnimation(m_camera, position, direction, up, duration);
             m_animationManager->runAnimation(animation, true);
         }
-
+        
         void MapView3D::doMoveCameraToCurrentTracePoint() {
             MapDocumentSPtr document = lock(m_document);
-
+            
             assert(document->isPointFileLoaded());
             Model::PointFile* pointFile = document->pointFile();
             assert(pointFile->hasNextPoint());
-
+            
             const vm::vec3f position = pointFile->currentPoint() + vm::vec3f(0.0f, 0.0f, 16.0f);
             const vm::vec3f direction = pointFile->currentDirection();
             animateCamera(position, direction, vm::vec3f::pos_z);
@@ -611,12 +530,12 @@
 
         vm::vec3 MapView3D::doComputePointEntityPosition(const vm::bbox3& bounds) const {
             auto document = lock(m_document);
-
+            
             vm::vec3 delta;
             auto& grid = document->grid();
-
+            
             const auto& worldBounds = document->worldBounds();
-
+            
             const auto& hit = pickResult().query().pickable().type(Model::Brush::BrushHit).occluded().first();
             if (hit.isMatch()) {
                 const auto* face = Model::hitToFace(hit);
@@ -632,27 +551,29 @@
             return ActionContext_Default;
         }
 
-<<<<<<< HEAD
         ActionView MapView3D::doGetActionView() const {
             return ActionView_Map3D;
-=======
+        }
+
+        // FIXME: Port to Qt
+#if 0
         wxAcceleratorTable MapView3D::doCreateAccelerationTable(ActionContext context) const {
             auto document = lock(m_document);
             const auto& tags = document->smartTags();
             const auto& entityDefinitions = document->entityDefinitionManager().definitions();
             auto& actionManager = ActionManager::instance();
             return actionManager.createViewAcceleratorTable(context, ActionView_Map3D, tags, entityDefinitions);
->>>>>>> b99914a3
-        }
+        }
+#endif
 
         bool MapView3D::doCancel() {
             return false;
         }
-
+        
         Renderer::RenderContext::RenderMode MapView3D::doGetRenderMode() {
             return Renderer::RenderContext::RenderMode_3D;
         }
-
+        
         Renderer::Camera& MapView3D::doGetCamera() {
             return m_camera;
         }
@@ -666,24 +587,24 @@
 
         void MapView3D::doRenderMap(Renderer::MapRenderer& renderer, Renderer::RenderContext& renderContext, Renderer::RenderBatch& renderBatch) {
             renderer.render(renderContext, renderBatch);
-
+            
             MapDocumentSPtr document = lock(m_document);
             if (renderContext.showSelectionGuide() && document->hasSelectedNodes()) {
                 const vm::bbox3& bounds = document->selectionBounds();
                 Renderer::SelectionBoundsRenderer boundsRenderer(bounds);
                 boundsRenderer.render(renderContext, renderBatch);
-
+                
                 Renderer::BoundsGuideRenderer* guideRenderer = new Renderer::BoundsGuideRenderer(m_document);
                 guideRenderer->setColor(pref(Preferences::SelectionBoundsColor));
                 guideRenderer->setBounds(bounds);
                 renderBatch.addOneShot(guideRenderer);
             }
         }
-
+        
         void MapView3D::doRenderTools(MapViewToolBox& toolBox, Renderer::RenderContext& renderContext, Renderer::RenderBatch& renderBatch) {
             renderTools(renderContext, renderBatch);
         }
-
+        
         bool MapView3D::doBeforePopupMenu() {
             m_flyModeHelper->resetKeys();
             return true;
