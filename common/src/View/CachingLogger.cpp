--- conflicted
+++ resolved
@@ -42,13 +42,8 @@
             doLog(level, QString::fromStdString(message));
         }
         
-<<<<<<< HEAD
         void CachingLogger::doLog(const LogLevel level, const QString& message) {
             if (m_logger == nullptr)
-=======
-        void CachingLogger::doLog(const LogLevel level, const wxString& message) {
-            if (m_logger == nullptr) {
->>>>>>> 09a5c4d1
                 m_cachedMessages.push_back(Message(level, message));
             } else {
                 m_logger->log(level, message);
