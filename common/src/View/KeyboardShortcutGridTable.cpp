/*
 Copyright (C) 2010-2017 Kristian Duske

 This file is part of TrenchBroom.

 TrenchBroom is free software: you can redistribute it and/or modify
 it under the terms of the GNU General Public License as published by
 the Free Software Foundation, either version 3 of the License, or
 (at your option) any later version.

 TrenchBroom is distributed in the hope that it will be useful,
 but WITHOUT ANY WARRANTY; without even the implied warranty of
 MERCHANTABILITY or FITNESS FOR A PARTICULAR PURPOSE.  See the
 GNU General Public License for more details.

 You should have received a copy of the GNU General Public License
 along with TrenchBroom.  If not, see <http://www.gnu.org/licenses/>.
 */

#include "KeyboardShortcutGridTable.h"

#include "View/ActionManager.h"
#include "View/KeyboardGridCellEditor.h"
#include "View/KeyboardShortcutEntry.h"
#include "View/Menu.h"

#include <set>

namespace TrenchBroom {
    namespace View {
        KeyboardShortcutGridTable::KeyboardShortcutGridTable(EntryList entries) :
        m_entries(std::move(entries)),
        m_cellEditor(new KeyboardGridCellEditor()) {
            m_cellEditor->IncRef();
        }

        KeyboardShortcutGridTable::~KeyboardShortcutGridTable() {
            m_cellEditor->DecRef();
        }

        int KeyboardShortcutGridTable::GetNumberRows() {
            return static_cast<int>(m_entries.size());
        }

        int KeyboardShortcutGridTable::GetNumberCols() {
            return 3;
        }

<<<<<<< HEAD
        QString KeyboardShortcutGridTable::GetValue(const int row, const int col) {
            assert(row >= 0 && row < GetNumberRows());
            assert(col >= 0 && col < GetNumberCols());
=======
        wxString KeyboardShortcutGridTable::GetValue(const int row, const int col) {
            if (row < 0 || row >= GetNumberRows() ||
                col < 0 || row >= GetNumberCols()) {
                return "";
            }
>>>>>>> 3612176a

            const size_t rowIndex = static_cast<size_t>(row);

            switch (col) {
                case 0:
                    return m_entries[rowIndex]->shortcutDescription();
                case 1:
                    return m_entries[rowIndex]->actionContextDescription();
                case 2:
                    return m_entries[rowIndex]->actionDescription();
                default:
                    assert(false);
                    break;
            }

            return "";
        }

<<<<<<< HEAD
        void KeyboardShortcutGridTable::SetValue(const int row, const int col, const QString& value) {
            assert(row >= 0 && row < GetNumberRows());
            assert(col == 0);
=======
        void KeyboardShortcutGridTable::SetValue(const int row, const int col, const wxString& value) {
            if (row < 0 || row >= GetNumberRows() || col != 0) {
                return;
            }
>>>>>>> 3612176a

            int key, modifier1, modifier2, modifier3;
            const bool success = KeyboardShortcut::parseShortcut(value, key, modifier1, modifier2, modifier3);
            assert(success);
            unused(success);

            const size_t rowIndex = static_cast<size_t>(row);
            m_entries[rowIndex]->updateShortcut(KeyboardShortcut(key, modifier1, modifier2, modifier3));

            if (markConflicts()) {
                notifyRowsUpdated(m_entries.size());
            } else {
                notifyRowsUpdated(rowIndex, 1);
        }
        }

        void KeyboardShortcutGridTable::Clear() {
            assert(false);
        }

        bool KeyboardShortcutGridTable::InsertRows(const size_t pos, const size_t numRows) {
            assert(false);
            return false;
        }

        bool KeyboardShortcutGridTable::AppendRows(const size_t numRows) {
            assert(false);
            return false;
        }

        bool KeyboardShortcutGridTable::DeleteRows(const size_t pos, const size_t numRows) {
            assert(false);
            return false;
        }

<<<<<<< HEAD
        QString KeyboardShortcutGridTable::GetColLabelValue(const int col) {
            assert(col >= 0 && col < GetNumberCols());
=======
        wxString KeyboardShortcutGridTable::GetColLabelValue(const int col) {
            if (col < 0 || col >= GetNumberCols()) {
                return "";
            }
>>>>>>> 3612176a
            switch (col) {
                case 0:
                    return "Shortcut";
                case 1:
                    return "Context";
                case 2:
                    return "Description";
                default:
                    assert(false);
                    break;
            }

            return "";
        }

        wxGridCellAttr* KeyboardShortcutGridTable::GetAttr(const int row, const int col, const wxGridCellAttr::wxAttrKind kind) {
            wxGridCellAttr* attr = wxGridTableBase::GetAttr(row, col, kind);
            if (row >= 0 && row < GetNumberRows()) {
                const auto& entry = m_entries[static_cast<size_t>(row)];
                if (entry->hasConflicts()) {
                    if (attr == nullptr) {
                        attr = new wxGridCellAttr();
                    }
                    attr->SetTextColour(*wxRED);
                }
                if (col == 0) {
                    if (attr == nullptr) {
                        attr = new wxGridCellAttr();
                    }
                    if (entry->modifiable()) {
                        attr->SetEditor(m_cellEditor);
                        m_cellEditor->IncRef();
                    } else {
                        attr->SetReadOnly(true);
                        attr->SetTextColour(*wxLIGHT_GREY);
                    }
                } else {
                    if (attr == nullptr) {
                        attr = new wxGridCellAttr();
                    }
                    attr->SetReadOnly(true);
                }
            }
            return attr;
        }

        bool KeyboardShortcutGridTable::hasDuplicates() const {
            for (const auto& entry : m_entries) {
                if (entry->hasConflicts()) {
                    return true;
                }
            }
            return false;
        }

        void KeyboardShortcutGridTable::update() {
            if (markConflicts()) {
                notifyRowsUpdated(m_entries.size());
            }
        }

        void KeyboardShortcutGridTable::notifyRowsUpdated(const size_t pos, const size_t numRows) {
            if (GetView() != nullptr) {
                wxGridTableMessage message(this, wxGRIDTABLE_REQUEST_VIEW_GET_VALUES,
                                           static_cast<int>(pos),
                                           static_cast<int>(numRows));
                GetView()->ProcessTableMessage(message);
            }
        }

        void KeyboardShortcutGridTable::notifyRowsInserted(const size_t pos, const size_t numRows) {
            if (GetView() != nullptr) {
                wxGridTableMessage message(this, wxGRIDTABLE_NOTIFY_ROWS_INSERTED,
                                           static_cast<int>(pos),
                                           static_cast<int>(numRows));
                GetView()->ProcessTableMessage(message);
            }
        }

        void KeyboardShortcutGridTable::notifyRowsAppended(const size_t numRows) {
            if (GetView() != nullptr) {
                wxGridTableMessage message(this, wxGRIDTABLE_NOTIFY_ROWS_APPENDED,
                                           static_cast<int>(numRows));
                GetView()->ProcessTableMessage(message);
            }
        }

        void KeyboardShortcutGridTable::notifyRowsDeleted(size_t pos, size_t numRows) {
            if (GetView() != nullptr) {
                wxGridTableMessage message(this, wxGRIDTABLE_NOTIFY_ROWS_DELETED,
                                           static_cast<int>(pos),
                                           static_cast<int>(numRows));
                GetView()->ProcessTableMessage(message);
            }
        }

        bool KeyboardShortcutGridTable::markConflicts() {
            const auto cmp = [](const KeyboardShortcutEntry* lhs, const KeyboardShortcutEntry* rhs){
                if ((lhs->actionContext() & rhs->actionContext()) == 0) {
                    if (lhs->actionContext() < rhs->actionContext()) {
                        return true;
                    } else if (lhs->actionContext() > rhs->actionContext()) {
                        return false;
                    }
                }

                const auto& lhsShortcut = lhs->shortcut();
                const auto& rhsShortcut = rhs->shortcut();
                return lhsShortcut < rhsShortcut;
            };
            std::set<KeyboardShortcutEntry*, decltype(cmp)> entrySet(cmp);

            bool hasConflicts = false;
            for (auto& entry : m_entries) {
                entry->resetConflicts();
                if (entry->shortcut().hasKey()) {
                    auto [it, noConflict] = entrySet.insert(entry.get());
                    if (!noConflict) {
                        // found a duplicate, so there are conflicts
                        (*it)->setHasConflicts();
                        entry->setHasConflicts();
                        hasConflicts = true;
                    }
                }
            }

            return hasConflicts;
        }
    }
}<|MERGE_RESOLUTION|>--- conflicted
+++ resolved
@@ -46,17 +46,11 @@
             return 3;
         }
 
-<<<<<<< HEAD
-        QString KeyboardShortcutGridTable::GetValue(const int row, const int col) {
-            assert(row >= 0 && row < GetNumberRows());
-            assert(col >= 0 && col < GetNumberCols());
-=======
         wxString KeyboardShortcutGridTable::GetValue(const int row, const int col) {
             if (row < 0 || row >= GetNumberRows() ||
                 col < 0 || row >= GetNumberCols()) {
                 return "";
             }
->>>>>>> 3612176a
 
             const size_t rowIndex = static_cast<size_t>(row);
 
@@ -75,16 +69,10 @@
             return "";
         }
 
-<<<<<<< HEAD
-        void KeyboardShortcutGridTable::SetValue(const int row, const int col, const QString& value) {
-            assert(row >= 0 && row < GetNumberRows());
-            assert(col == 0);
-=======
         void KeyboardShortcutGridTable::SetValue(const int row, const int col, const wxString& value) {
             if (row < 0 || row >= GetNumberRows() || col != 0) {
                 return;
             }
->>>>>>> 3612176a
 
             int key, modifier1, modifier2, modifier3;
             const bool success = KeyboardShortcut::parseShortcut(value, key, modifier1, modifier2, modifier3);
@@ -120,15 +108,10 @@
             return false;
         }
 
-<<<<<<< HEAD
-        QString KeyboardShortcutGridTable::GetColLabelValue(const int col) {
-            assert(col >= 0 && col < GetNumberCols());
-=======
         wxString KeyboardShortcutGridTable::GetColLabelValue(const int col) {
             if (col < 0 || col >= GetNumberCols()) {
                 return "";
             }
->>>>>>> 3612176a
             switch (col) {
                 case 0:
                     return "Shortcut";
