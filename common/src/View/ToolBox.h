--- conflicted
+++ resolved
@@ -47,13 +47,8 @@
         class Tool;
         class ToolController;
         class ToolChain;
-<<<<<<< HEAD
-        
+
         class ToolBox : public QObject {
-=======
-
-        class ToolBox {
->>>>>>> 25625af4
         private:
             ToolController* m_dragReceiver;
             ToolController* m_dropReceiver;
@@ -63,24 +58,13 @@
             using ToolList = std::vector<Tool*>;
             using ToolMap = std::map<Tool*, ToolList>;
             ToolMap m_deactivateWhen;
-<<<<<<< HEAD
-            
+
             std::vector<QWidget*> m_focusGroup;
-            
+
             bool m_clickToActivate;
             bool m_ignoreNextClick;
             int64_t m_lastActivation;
-            
-=======
 
-            using WindowList = std::vector<wxWindow*>;
-            WindowList m_focusGroup;
-
-            bool m_clickToActivate;
-            bool m_ignoreNextClick;
-            wxDateTime m_lastActivation;
-
->>>>>>> 25625af4
             bool m_enabled;
         public:
             Notifier<Tool*> toolActivatedNotifier;
