--- conflicted
+++ resolved
@@ -51,13 +51,8 @@
                 InheritAttributes();
                 createGui(margins, title, subtitle, nullptr);
             }
-<<<<<<< HEAD
-            
+
             ImageListBoxItem(QWidget* parent, const wxSize& margins, const QString& title, const QString& subtitle, const wxBitmap& image)  :
-=======
-
-            ImageListBoxItem(wxWindow* parent, const wxSize& margins, const wxString& title, const wxString& subtitle, const wxBitmap& image)  :
->>>>>>> 25625af4
             Item(parent),
             m_titleText(nullptr),
             m_subtitleText(nullptr),
@@ -71,54 +66,31 @@
                 m_subtitleText->SetForegroundColour(makeLighter(m_subtitleText->GetForegroundColour()));
             }
         private:
-<<<<<<< HEAD
             void createGui(const wxSize& margins, const QString& title, const QString& subtitle, const wxBitmap* image) {
                 m_titleText = new QLabel(this, wxID_ANY, title, wxDefaultPosition, wxDefaultSize,  wxST_ELLIPSIZE_END);
                 m_subtitleText = new QLabel(this, wxID_ANY, subtitle, wxDefaultPosition, wxDefaultSize,  wxST_ELLIPSIZE_MIDDLE);
-                
-=======
-            void createGui(const wxSize& margins, const wxString& title, const wxString& subtitle, const wxBitmap* image) {
-                m_titleText = new wxStaticText(this, wxID_ANY, title, wxDefaultPosition, wxDefaultSize,  wxST_ELLIPSIZE_END);
-                m_subtitleText = new wxStaticText(this, wxID_ANY, subtitle, wxDefaultPosition, wxDefaultSize,  wxST_ELLIPSIZE_MIDDLE);
 
->>>>>>> 25625af4
                 m_titleText->SetFont(m_titleText->GetFont().Bold());
                 m_subtitleText->SetForegroundColour(makeLighter(m_subtitleText->GetForegroundColour()));
 #ifndef _WIN32
                 m_subtitleText->SetWindowVariant(wxWINDOW_VARIANT_SMALL);
 #endif
-<<<<<<< HEAD
-                
+
                 auto* vSizer = new QVBoxLayout();
                 vSizer->Add(m_titleText, 0);
                 vSizer->Add(m_subtitleText, 0);
-                
+
                 auto* hSizer = new QHBoxLayout();
                 hSizer->addSpacing(margins.x);
-                
-=======
 
-                auto* vSizer = new wxBoxSizer(wxVERTICAL);
-                vSizer->Add(m_titleText, 0);
-                vSizer->Add(m_subtitleText, 0);
-
-                auto* hSizer = new wxBoxSizer(wxHORIZONTAL);
-                hSizer->AddSpacer(margins.x);
-
->>>>>>> 25625af4
                 if (image != nullptr) {
                     m_imageBmp = new wxStaticBitmap(this, wxID_ANY, *image);
                     hSizer->Add(m_imageBmp, 0, wxALIGN_BOTTOM | wxTOP | wxBOTTOM, margins.y);
                     hSizer->addSpacing(4);
                 }
                 hSizer->Add(vSizer, 0, wxTOP | wxBOTTOM, margins.y);
-<<<<<<< HEAD
                 hSizer->addSpacing(margins.x);
-                
-=======
-                hSizer->AddSpacer(margins.x);
 
->>>>>>> 25625af4
                 SetSizer(hSizer);
             }
         };
