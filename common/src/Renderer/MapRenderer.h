--- conflicted
+++ resolved
@@ -93,18 +93,7 @@
             // void setupLockedRenderer(ObjectRenderer& renderer);
             void setupEntityLinkRenderer();
 
-<<<<<<< HEAD
             class CollectRenderableNodes;
-=======
-            typedef enum {
-                Renderer_Default            = 1,
-                Renderer_Selection          = 2,
-                Renderer_Locked             = 4,
-                Renderer_Default_Selection  = Renderer_Default | Renderer_Selection,
-                Renderer_Default_Locked     = Renderer_Default | Renderer_Locked,
-                Renderer_All                = Renderer_Default | Renderer_Selection | Renderer_Locked
-            } Renderer;
->>>>>>> cb437e3b
 
             /**
              * This moves nodes between default / selection / locked renderers as needed,
